use std::sync::{Arc, RwLock};
#[cfg(not(target_arch = "wasm32"))]
use std::time::{SystemTime, UNIX_EPOCH};

use bevy::{
<<<<<<< HEAD
    prelude::{warn, EventWriter, ResMut, Resource},
=======
    log::warn,
    prelude::{ResMut, Resource},
>>>>>>> fb3a8836
    tasks::IoTaskPool,
};
use hmac::{Hmac, Mac};
use serde::{Deserialize, Serialize};
use sha2::Sha256;
use uuid::Uuid;

use crate::http;

/// Bevy Event that is sent when calls to Jornet finish.
pub enum JornetEvent {
    /// A call to [`send_score`] succeeded.
    SendScoreSuccess,
    /// A Call to [`send_score`] failed.
    SendScoreFailure,
    /// A call to [`create_player`] succeeded.
    CreatePlayerSuccess,
    /// A call to [`create_player`] failed.
    CreatePlayerFailure,
    /// A call to [`refresh_leaderboard`] succeeded.
    RefreshLeaderboardSuccess,
    /// A call to [`refresh_leaderbord`] failed.
    RefreshLeaderboardFailure,
}
/// Leaderboard resource, used to interact with Jornet leaderboard.
#[derive(Resource)]
pub struct Leaderboard {
    id: Uuid,
    key: Uuid,
    leaderboard: Vec<Score>,
    updating: Arc<RwLock<Vec<Score>>>,
    events: Arc<RwLock<Vec<JornetEvent>>>,
    host: String,
    new_player: Arc<RwLock<Option<Player>>>,
    player: Option<Player>,
}

impl Leaderboard {
    pub(crate) fn with_host_and_leaderboard(host: Option<String>, id: Uuid, key: Uuid) -> Self {
        Self {
            id,
            key,
            leaderboard: Default::default(),
            updating: Default::default(),
            host: host.unwrap_or_else(|| "https://jornet.vleue.com".to_string()),
            events: Default::default(),
            new_player: Default::default(),
            player: Default::default(),
        }
    }

    /// Get the current player name.
    ///
    /// This can be used to get the random name generated if one was not specified when
    /// creating the player, or to save the `id`/`key` locally to be able to reconnect later
    /// as the same player.
    pub fn get_player(&self) -> Option<&Player> {
        self.player.as_ref()
    }

    /// Create a player. If you don't specify a name, one will be genertaed randomly.
    ///
    /// Either this or [`Self::as_player`] must be called before sending a score.
    pub fn create_player(&mut self, name: Option<&str>) {
        let thread_pool = IoTaskPool::get();
        let host = self.host.clone();
        let events = self.events.clone();

        let player_input = PlayerInput {
            name: name.map(|n| n.to_string()),
        };
        let complete_player = self.new_player.clone();

        thread_pool
            .spawn(async move {
                if let Some(player) =
                    http::post(&format!("{}/api/v1/players", host), player_input.clone()).await
                {
                    (*events)
                        .write()
                        .unwrap()
                        .push(JornetEvent::CreatePlayerSuccess);

                    *complete_player.write().unwrap() = Some(player);
                } else {
                    (*events)
                        .write()
                        .unwrap()
                        .push(JornetEvent::CreatePlayerFailure);

                    warn!("error creating a player");
                }
            })
            .detach();
    }

    /// Connect as a returning player.
    ///
    /// Either this or [`Self::create_player`] must be called before sending a score.
    pub fn as_player(&mut self, player: Player) {
        self.player = Some(player);
    }

    /// Send a score to the leaderboard.
    pub fn send_score(&self, score: f32) -> Option<()> {
        self.inner_send_score_with_meta(score, None)
    }

    /// Send a score with metadata to the leaderboard.
    ///
    /// Metadata can be information about the game, victory conditions, ...
    pub fn send_score_with_meta(&self, score: f32, meta: &str) -> Option<()> {
        self.inner_send_score_with_meta(score, Some(meta.to_string()))
    }

    fn inner_send_score_with_meta(&self, score: f32, meta: Option<String>) -> Option<()> {
        let thread_pool = IoTaskPool::get();
        let leaderboard_id = self.id;
        let host = self.host.clone();
        let events = self.events.clone();

        if let Some(player) = self.player.as_ref() {
            let score_to_send = ScoreInput::new(self.key, score, player, meta);
            thread_pool
                .spawn(async move {
                    if http::post::<_, ()>(
                        &format!("{}/api/v1/scores/{}", host, leaderboard_id),
                        score_to_send.clone(),
                    )
                    .await
                    .is_none()
                    {
                        (*events)
                            .write()
                            .unwrap()
                            .push(JornetEvent::SendScoreFailure);

                        warn!("error sending the score");
                    } else {
                        (*events)
                            .write()
                            .unwrap()
                            .push(JornetEvent::SendScoreSuccess);
                    }
                })
                .detach();
            Some(())
        } else {
            None
        }
    }

    /// Refresh the leaderboard, and get the most recent data from the server.
    ///
    /// This is done asynchronously, the resource [`Leaderboard`] will be marked as changed
    /// once the leaderboard data is available. You can then get those data with
    /// [`Self::get_leaderboard`].
    pub fn refresh_leaderboard(&self) {
        let thread_pool = IoTaskPool::get();
        let leaderboard_id = self.id;
        let host = self.host.clone();
        let events = self.events.clone();

        let leaderboard_to_update = self.updating.clone();

        thread_pool
            .spawn(async move {
                if let Some(scores) =
                    http::get(&format!("{}/api/v1/scores/{}", host, leaderboard_id)).await
                {
                    *leaderboard_to_update.write().unwrap() = scores;

                    (*events)
                        .write()
                        .unwrap()
                        .push(JornetEvent::RefreshLeaderboardSuccess);
                } else {
                    warn!("error getting the leaderboard");

                    (*events)
                        .write()
                        .unwrap()
                        .push(JornetEvent::RefreshLeaderboardFailure);
                }
            })
            .detach();
    }

    /// Get the leaderboard data. It must be refreshed first with [`Self::refresh_leaderboard`],
    /// which will mark the [`Leaderboard`] resource as changed once the data has been refreshed.
    ///
    /// Example system:
    ///
    /// ```rust
    /// # use bevy::prelude::*;
    /// # use bevy_jornet::Leaderboard;
    ///
    /// fn display_scores(
    ///     leaderboard: Res<Leaderboard>,
    /// ) {
    ///     if leaderboard.is_changed() {
    ///         for score in &leaderboard.get_leaderboard() {
    ///             // Display the score how you want
    ///         }
    ///     }
    /// }
    /// ```
    pub fn get_leaderboard(&self) -> Vec<Score> {
        self.leaderboard.clone()
    }
}

/// System to handle refreshing the [`Leaderboard`] resource when new data is available.
/// It is automatically added by the [`JornetPlugin`](crate::JornetPlugin) in stage
/// [`CoreStage::Update`](bevy::prelude::CoreStage).
pub fn done_refreshing_leaderboard(mut leaderboard: ResMut<Leaderboard>) {
    if !leaderboard
        .updating
        .try_read()
        .map(|v| v.is_empty())
        .unwrap_or(true)
    {
        let updated = leaderboard
            .updating
            .write()
            .unwrap()
            .drain(..)
            .collect::<Vec<_>>();
        leaderboard.leaderboard = updated;
    }
    if leaderboard
        .new_player
        .try_read()
        .map(|v| v.is_some())
        .unwrap_or(false)
    {
        let new_player = leaderboard.new_player.write().unwrap().take();
        leaderboard.player = new_player;
    }
}

/// A score from a leaderboard
#[derive(Deserialize, Debug, Clone)]
pub struct Score {
    /// The score.
    pub score: f32,
    /// The player name.
    pub player: String,
    /// Optional metadata.
    pub meta: Option<String>,
    /// Timestamp of the score.
    pub timestamp: String,
}

#[derive(Serialize, Clone)]
struct ScoreInput {
    pub score: f32,
    pub player: Uuid,
    pub meta: Option<String>,
    pub timestamp: u64,
    pub k: String,
}

impl ScoreInput {
    fn new(leaderboard_key: Uuid, score: f32, player: &Player, meta: Option<String>) -> Self {
        #[cfg(not(target_arch = "wasm32"))]
        let timestamp = SystemTime::now()
            .duration_since(UNIX_EPOCH)
            .expect("Time went backwards")
            .as_secs();
        #[cfg(target_arch = "wasm32")]
        let timestamp = (js_sys::Date::now() / 1000.0) as u64;

        let mut mac = Hmac::<Sha256>::new_from_slice(player.key.as_bytes()).unwrap();
        mac.update(&timestamp.to_le_bytes());
        mac.update(leaderboard_key.as_bytes());
        mac.update(player.id.as_bytes());
        mac.update(&score.to_le_bytes());
        if let Some(meta) = meta.as_ref() {
            mac.update(meta.as_bytes());
        }

        let hmac = hex::encode(&mac.finalize().into_bytes()[..]);
        Self {
            score,
            player: player.id,
            meta,
            timestamp,
            k: hmac,
        }
    }
}

/// A player, as returned from the server
#[derive(Serialize, Deserialize, Debug, Clone)]
pub struct Player {
    /// its ID
    pub id: Uuid,
    /// its key, this should be kept secret
    pub key: Uuid,
    /// its name, changing it here won't be reflected on the server
    pub name: String,
}

#[derive(Serialize, Debug, Clone)]
struct PlayerInput {
    name: Option<String>,
}

/// System to send bevy events for results from any tasks.
/// It is automatically added by the [`JornetPlugin`](crate::JornetPlugin) in stage
/// [`CoreStage::Update`](bevy::prelude::CoreStage).
pub fn send_events(leaderboard: ResMut<Leaderboard>, mut event_writer: EventWriter<JornetEvent>) {
    if !leaderboard
        .events
        .try_read()
        .map(|v| v.is_empty())
        .unwrap_or(true)
    {
        let mut events = leaderboard.events.write().unwrap();
        for event in events.drain(..) {
            event_writer.send(event);
        }
    }
}<|MERGE_RESOLUTION|>--- conflicted
+++ resolved
@@ -3,12 +3,8 @@
 use std::time::{SystemTime, UNIX_EPOCH};
 
 use bevy::{
-<<<<<<< HEAD
-    prelude::{warn, EventWriter, ResMut, Resource},
-=======
     log::warn,
-    prelude::{ResMut, Resource},
->>>>>>> fb3a8836
+    prelude::{EventWriter, ResMut, Resource},
     tasks::IoTaskPool,
 };
 use hmac::{Hmac, Mac};
